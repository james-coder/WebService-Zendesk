--- conflicted
+++ resolved
@@ -816,19 +816,16 @@
                     $retry = 0;
                 };
             }elsif( $response->code == 429 ){
-<<<<<<< HEAD
-		#ensure retry-after header exists and has valid data, otherwise use backoff time
+		
+                #ensure retry-after header exists and has valid data, otherwise use backoff time
 		if ($response->header('Retry-After') =~ /^\d+$/ ) {
 		    $retry_delay = $response->header('Retry-After');
 		}else {
 		    $retry_delay = $self->default_backoff;
 		}
 		$self->log->warn( "Received a 429 (Too Many Requests) response... going to backoff and retry in $retry_delay seconds!" );
-=======
-                $self->log->warn( "Received a 429 (Too Many Requests) response... going to backoff and retry!" );
             }elsif( $response->code == 500 and $response->decoded_content =~ m/Server closed connection without sending any data back/ ){
                 $self->log->warn( "Received a 500 (Server closed connection without sending any data)... going to backoff and retry!");
->>>>>>> ce41a53d
             }else{
                 $retry = 0;
             }
